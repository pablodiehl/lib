--- conflicted
+++ resolved
@@ -77,21 +77,6 @@
 
 export const RULE_CONDITIONALS = ['if', 'and', 'or'] as const;
 
-<<<<<<< HEAD
-export const DYNAMIC_VARIABLE_PATTERNS = [
-  'arg_[a-zA-Z0-9_]+',
-  'cookie_[a-zA-Z0-9_]+',
-  'http_[a-zA-Z0-9_]+',
-  'sent_http_[a-zA-Z0-9_]+',
-  'upstream_cookie_[a-zA-Z0-9_]+',
-  'upstream_http_[a-zA-Z0-9_]+',
-] as const;
-
-export const RULE_VARIABLES = [...ALL_REQUEST_VARIABLES, ...ALL_RESPONSE_VARIABLES] as const;
-
-// Adicionando as novas constantes do firewall
-=======
->>>>>>> e9d046ea
 export const FIREWALL_BEHAVIOR_NAMES = [
   'deny',
   'drop',
@@ -126,20 +111,10 @@
   'ssl_verification_status',
 ] as const;
 
-<<<<<<< HEAD
-export type CommonVariable = (typeof COMMON_VARIABLES)[number];
-export type RequestVariable = (typeof ALL_REQUEST_VARIABLES)[number];
-export type ResponseVariable = (typeof ALL_RESPONSE_VARIABLES)[number];
-export type RuleOperatorWithValue = (typeof RULE_OPERATORS_WITH_VALUE)[number];
-export type RuleOperatorWithoutValue = (typeof RULE_OPERATORS_WITHOUT_VALUE)[number];
-export type RuleConditional = (typeof RULE_CONDITIONALS)[number];
-export type RuleVariable = (typeof RULE_VARIABLES)[number];
-=======
 export type RuleVariable = (typeof RULE_VARIABLES)[number];
 export type RuleOperatorWithValue = (typeof RULE_OPERATORS_WITH_VALUE)[number];
 export type RuleOperatorWithoutValue = (typeof RULE_OPERATORS_WITHOUT_VALUE)[number];
 export type RuleConditional = (typeof RULE_CONDITIONALS)[number];
->>>>>>> e9d046ea
 export type FirewallBehaviorName = (typeof FIREWALL_BEHAVIOR_NAMES)[number];
 export type FirewallRateLimitType = (typeof FIREWALL_RATE_LIMIT_TYPES)[number];
 export type FirewallRateLimitBy = (typeof FIREWALL_RATE_LIMIT_BY)[number];
