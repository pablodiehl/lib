--- conflicted
+++ resolved
@@ -319,7 +319,6 @@
       urls: ['http://www.example.com/*'],
     },
   ],
-<<<<<<< HEAD
   firewall: {
     name: 'my_edge_firewall',
     domains: ['www.example.com', 'api.example.com'],
@@ -385,7 +384,6 @@
       },
     ],
   },
-=======
   networkList: [
     {
       id: 1,
@@ -403,5 +401,4 @@
       listContent: ['US', 'BR', 'UK'],
     },
   ],
->>>>>>> 8c5bc32b
 };