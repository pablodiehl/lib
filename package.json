{
  "name": "azion",
  "version": "1.2.0-stage.1",
  "description": "Azion Packages for Edge Computing.",
  "scripts": {
    "prepare": "husky",
    "compile": "npm run compile --workspaces",
    "lint": "npm run lint --workspaces --if-present",
    "lint:fix": "npm run eslint lint:fix --workspaces --if-present",
    "format": "npm run prettier --workspaces --if-present",
<<<<<<< HEAD
    "test": "npm run test --workspaces --if-present",
    "build": "tsup"
=======
    "format:check": "npm run prettier:check --workspaces --if-present",
    "test": "npm run test --workspaces --if-present"
>>>>>>> 26a4ee33
  },
  "keywords": [
    "azion",
    "edge",
    "computing",
    "packages"
  ],
  "author": "aziontech",
  "license": "MIT",
  "contributors": [
    {
      "name": "José Filho",
      "url": "https://github.com/jcsbfilho"
    },
    {
      "name": "Jessandro Benicio",
      "url": "https://github.com/enicio"
    },
    {
      "name": "Magnun A V F",
      "url": "https://github.com/MagnunAVFAzion"
    },
    {
      "name": "João Narciso",
      "url": "https://jotanarciso.com"
    }
  ],
  "engines": {
    "node": ">=18.0.0",
    "yarn": "please-use-npm",
    "pnpm": "please-use-npm",
    "npm": ">=10.2.3"
  },
  "devDependencies": {
    "@commitlint/cli": "^18.4.1",
    "@commitlint/config-conventional": "^18.4.0",
    "@eslint/js": "^9.6.0",
    "@semantic-release/changelog": "^6.0.3",
    "@semantic-release/commit-analyzer": "^10.0.1",
    "@semantic-release/git": "^10.0.1",
    "@semantic-release/github": "^9.2.6",
    "@semantic-release/release-notes-generator": "^11.0.4",
    "@types/eslint__js": "^8.42.3",
    "conventional-changelog-conventionalcommits": "^4.6.0",
    "eslint": "^8.57.0",
    "globals": "^15.7.0",
    "husky": "^9.0.11",
    "prettier": "^3.2.5",
    "semantic-release": "^21.0.7",
    "tsup": "^8.0.2",
    "typescript": "^5.5.3",
    "typescript-eslint": "^7.16.0"
  },
  "workspaces": [
    "packages/*"
  ],
  "files": [
    "README.md",
    "package.json",
    "packages/**/dist/**/*"
  ],
  "exports": {
    ".": {
      "require": "./packages/client/dist/index.js",
      "import": "./packages/client/dist/index.mjs",
      "types": "./packages/client/dist/index.d.ts"
    },
    "./sql": {
      "require": "./packages/sql/dist/index.js",
      "import": "./packages/sql/dist/index.mjs",
      "types": "./packages/sql/dist/index.d.ts"
    },
    "./storage": {
      "require": "./packages/storage/dist/index.js",
      "import": "./packages/storage/dist/index.mjs",
      "types": "./packages/storage/dist/index.d.ts"
    },
    "./cookies": {
      "require": "./packages/cookies/dist/index.js",
      "import": "./packages/cookies/dist/index.mjs",
      "types": "./packages/cookies/dist/index.d.ts"
    },
    "./purge": {
      "require": "./packages/purge/dist/index.js",
      "import": "./packages/purge/dist/index.mjs",
      "types": "./packages/purge/dist/index.d.ts"
    },
    "./router": {
      "require": "./packages/router/dist/index.js",
      "import": "./packages/router/dist/index.mjs",
      "types": "./packages/router/dist/index.d.ts"
    },
    "./wasm-image-processor": {
      "require": "./packages/wasm-image-processor/dist/index.js",
      "import": "./packages/wasm-image-processor/dist/index.mjs",
      "types": "./packages/wasm-image-processor/dist/index.d.ts"
    }
  },
  "typesVersions": {
    "*": {
      "client": [
        "./packages/client/dist/index.d.ts"
      ],
      "storage": [
        "./packages/storage/dist/index.d.ts"
      ],
      "sql": [
        "./packages/sql/dist/index.d.ts"
      ],
      "purge": [
        "./packages/purge/dist/index.d.ts"
      ],
      "cookies": [
        "./packages/cookies/dist/index.d.ts"
      ],
      "router": [
        "./packages/router/dist/index.d.ts"
      ],
      "wasm-image-processor": [
        "./packages/wasm-image-processor/dist/index.d.ts"
      ]
    }
  }
}<|MERGE_RESOLUTION|>--- conflicted
+++ resolved
@@ -8,13 +8,9 @@
     "lint": "npm run lint --workspaces --if-present",
     "lint:fix": "npm run eslint lint:fix --workspaces --if-present",
     "format": "npm run prettier --workspaces --if-present",
-<<<<<<< HEAD
+    "format:check": "npm run prettier:check --workspaces --if-present",
     "test": "npm run test --workspaces --if-present",
     "build": "tsup"
-=======
-    "format:check": "npm run prettier:check --workspaces --if-present",
-    "test": "npm run test --workspaces --if-present"
->>>>>>> 26a4ee33
   },
   "keywords": [
     "azion",
